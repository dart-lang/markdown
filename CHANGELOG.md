--- conflicted
+++ resolved
@@ -1,11 +1,14 @@
 ## 6.0.0-dev
 
-<<<<<<< HEAD
-* Add support to GFM extension for GitHub task lists (aka checkboxes).  These are only active in the `gitHubFlavored` and `gitHubWeb` extension sets.
+* Add support to GFM extension for GitHub task lists (aka checkboxes).  These
+  are only active in the `gitHubFlavored` and `gitHubWeb` extension sets.
 * Add support for `#ff0000` color swatches.
-=======
-* Change emoji list do be derived from the GitHub API. The only two emoji that visually change are `:cricket:` and `:beetle:`. There are alternate emoji `:cricket_game:` and `:lady_beetle:` which can be used to access the previous emoji.  `update_github_emoji.dart` now pulls all emoji info directly from GitHub API and as a result we have now support the entire GitHub emoji set (excluding the 19 custom GitHub specific emoji which have no Unicode support).
->>>>>>> 8b340178
+* Change emoji list do be derived from the GitHub API. The only two emoji that
+  visually change are `:cricket:` and `:beetle:`. There are alternate emoji
+  `:cricket_game:` and `:lady_beetle:` which can be used to access the previous
+  emoji.  `update_github_emoji.dart` now pulls all emoji info directly from
+  GitHub API and as a result we have now support the entire GitHub emoji set
+  (excluding the 19 custom GitHub specific emoji which have no Unicode support).
 * **Breaking change**: The `TagSyntax` is _deprecated_.
 * Add new syntax `DelimiterSyntax`.
 * **Breaking change**: `StrikethroughSyntax` now extends `DelimiterSyntax`
