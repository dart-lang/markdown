include: package:lints/recommended.yaml
analyzer:
  language:
    strict-inference: true
    strict-raw-types: true
  strong-mode:
    implicit-casts: false
  errors:
    dead_code: error
    unused_element: error
    unused_import: error
    unused_local_variable: error
    # The example app explicitly takes a String of user-generated HTML and
    # inserts it straight into a <div> using innerHtml.
    unsafe_html: ignore
linter:
  rules:
    - camel_case_types
    # https://github.com/dart-lang/linter/issues/574
    #- comment_references
    - control_flow_in_finally
    - directives_ordering
    - empty_statements
    - hash_and_equals
    - implementation_imports
    - iterable_contains_unrelated_type
    - list_remove_unrelated_type
    - non_constant_identifier_names
    - only_throw_errors
    - overridden_fields
    - package_api_docs
    - test_types_in_equals
    - throw_in_finally
    - prefer_final_locals
<<<<<<< HEAD
    - use_if_null_to_convert_nulls_to_bools
=======
    - prefer_interpolation_to_compose_strings
>>>>>>> 0d67e997
<|MERGE_RESOLUTION|>--- conflicted
+++ resolved
@@ -32,8 +32,5 @@
     - test_types_in_equals
     - throw_in_finally
     - prefer_final_locals
-<<<<<<< HEAD
     - use_if_null_to_convert_nulls_to_bools
-=======
-    - prefer_interpolation_to_compose_strings
->>>>>>> 0d67e997
+    - prefer_interpolation_to_compose_strings