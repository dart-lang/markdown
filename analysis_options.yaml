include: package:lints/recommended.yaml
analyzer:
  language:
    strict-inference: true
    strict-raw-types: true
  strong-mode:
    implicit-casts: false
  errors:
    dead_code: error
    unused_element: error
    unused_import: error
    unused_local_variable: error
    # The example app explicitly takes a String of user-generated HTML and
    # inserts it straight into a <div> using innerHtml.
    unsafe_html: ignore
linter:
  rules:
    - camel_case_types
    # https://github.com/dart-lang/linter/issues/574
    #- comment_references
    - control_flow_in_finally
    - directives_ordering
    - empty_statements
    - hash_and_equals
    - implementation_imports
    - iterable_contains_unrelated_type
    - list_remove_unrelated_type
    - non_constant_identifier_names
    - only_throw_errors
    - overridden_fields
    - package_api_docs
    - test_types_in_equals
    - throw_in_finally
    - prefer_final_locals
<<<<<<< HEAD
    - use_raw_strings
    - unnecessary_raw_strings
=======
    - use_if_null_to_convert_nulls_to_bools
>>>>>>> 47841538
    - prefer_interpolation_to_compose_strings<|MERGE_RESOLUTION|>--- conflicted
+++ resolved
@@ -32,10 +32,7 @@
     - test_types_in_equals
     - throw_in_finally
     - prefer_final_locals
-<<<<<<< HEAD
+    - use_if_null_to_convert_nulls_to_bools
     - use_raw_strings
     - unnecessary_raw_strings
-=======
-    - use_if_null_to_convert_nulls_to_bools
->>>>>>> 47841538
     - prefer_interpolation_to_compose_strings