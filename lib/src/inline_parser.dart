// Copyright (c) 2012, the Dart project authors.  Please see the AUTHORS file
// for details. All rights reserved. Use of this source code is governed by a
// BSD-style license that can be found in the LICENSE file.

import 'package:charcode/charcode.dart';

import 'ast.dart';
import 'document.dart';
import 'emojis.dart';
import 'util.dart';

/// Maintains the internal state needed to parse inline span elements in
/// Markdown.
class InlineParser {
  static final List<InlineSyntax> _defaultSyntaxes =
      new List<InlineSyntax>.unmodifiable(<InlineSyntax>[
    new EmailAutolinkSyntax(),
    new AutolinkSyntax(),
    new LineBreakSyntax(),
    new LinkSyntax(),
    new ImageSyntax(),
    // Allow any punctuation to be escaped.
    new EscapeSyntax(),
    // "*" surrounded by spaces is left alone.
    new TextSyntax(r' \* '),
    // "_" surrounded by spaces is left alone.
    new TextSyntax(r' _ '),
    // Leave already-encoded HTML entities alone. Ensures we don't turn
    // "&amp;" into "&amp;amp;"
    new TextSyntax(r'&[#a-zA-Z0-9]*;'),
    // Encode "&".
    new TextSyntax(r'&', sub: '&amp;'),
    // Encode "<". (Why not encode ">" too? Gruber is toying with us.)
    new TextSyntax(r'<', sub: '&lt;'),
    // Parse "**strong**" and "*emphasis*" tags.
    new TagSyntax(r'\*+', requiresDelimiterRun: true),
    // Parse "__strong__" and "_emphasis_" tags.
    new TagSyntax(r'_+', requiresDelimiterRun: true),
    new CodeSyntax(),
    // We will add the LinkSyntax once we know about the specific link resolver.
  ]);

  /// The string of Markdown being parsed.
  final String source;

  /// The Markdown document this parser is parsing.
  final Document document;

  final List<InlineSyntax> syntaxes = <InlineSyntax>[];

  /// The current read position.
  int pos = 0;

  /// Starting position of the last unconsumed text.
  int start = 0;

  final List<TagState> _stack;

  InlineParser(this.source, this.document) : _stack = <TagState>[] {
    // User specified syntaxes are the first syntaxes to be evaluated.
    syntaxes.addAll(document.inlineSyntaxes);

    var documentHasCustomInlineSyntaxes = document.inlineSyntaxes
        .any((s) => !document.extensionSet.inlineSyntaxes.contains(s));

    // This first RegExp matches plain text to accelerate parsing. It's written
    // so that it does not match any prefix of any following syntaxes. Most
    // Markdown is plain text, so it's faster to match one RegExp per 'word'
    // rather than fail to match all the following RegExps at each non-syntax
    // character position.
    if (documentHasCustomInlineSyntaxes) {
      // We should be less aggressive in blowing past "words".
      syntaxes.add(new TextSyntax(r'[A-Za-z0-9]+\b'));
    } else {
      syntaxes.add(new TextSyntax(r'[ \tA-Za-z0-9]*[A-Za-z0-9]'));
    }

    syntaxes.addAll(_defaultSyntaxes);

    // Custom link resolvers go after the generic text syntax.
    syntaxes.insertAll(1, [
      new LinkSyntax(linkResolver: document.linkResolver),
      new ImageSyntax(linkResolver: document.imageLinkResolver)
    ]);
  }

  List<Node> parse() {
    // Make a fake top tag to hold the results.
    _stack.add(new TagState(0, 0, null, null));

    loopOverSource:
    while (!isDone) {
      // See if any of the current tags on the stack match.  This takes
      // priority over other possible matches.
      for (var i = _stack.length - 1; i > 0; i--) {
        if (_stack[i].tryMatch(this)) {
          continue loopOverSource;
        }
      }

      // See if the current text matches any defined markdown syntax.
      for (var syntax in syntaxes) {
        if (syntax.tryMatch(this)) {
          continue loopOverSource;
        }
      }

      // If we got here, it's just text.
      advanceBy(1);
    }

    // Unwind any unmatched tags and get the results.
    return _stack[0].close(this, null);
  }

  // Deactivate all links on the stack, as a link has just successfully been
  // parsed, and cannot be nested within any outer links.
  void deactivatePendingLinks() {
    for (var i = _stack.length - 1; i > 0; i--) {
      var char = charAt(_stack[i].startPos);
      if (char == $lbracket) {
        _stack[i].isActive = false;
      }
    }
  }

  int charAt(int index) => source.codeUnitAt(index);

  void writeText() {
    writeTextRange(start, pos);
    start = pos;
  }

  void writeTextRange(int start, int end) {
    if (end <= start) return;

    var text = source.substring(start, end);
    var nodes = _stack.last.children;

    // If the previous node is text too, just append.
    if (nodes.length > 0 && nodes.last is Text) {
      var textNode = nodes.last as Text;
      nodes[nodes.length - 1] = new Text('${textNode.text}$text');
    } else {
      nodes.add(new Text(text));
    }
  }

  void addNode(Node node) {
    _stack.last.children.add(node);
  }

  bool get isDone => pos == source.length;

  void advanceBy(int length) {
    pos += length;
  }

  void consume(int length) {
    pos += length;
    start = pos;
  }
}

/// Represents one kind of Markdown tag that can be parsed.
abstract class InlineSyntax {
  final RegExp pattern;

  InlineSyntax(String pattern) : pattern = new RegExp(pattern, multiLine: true);

  /// Tries to match at the parser's current position.
  ///
  /// Returns whether or not the pattern successfully matched.
  bool tryMatch(InlineParser parser) {
    var startMatch = pattern.matchAsPrefix(parser.source, parser.pos);
    if (startMatch != null) {
      // Write any existing plain text up to this point.
      parser.writeText();

      if (onMatch(parser, startMatch)) parser.consume(startMatch[0].length);
      return true;
    }

    return false;
  }

  /// Processes [match], adding nodes to [parser] and possibly advancing
  /// [parser].
  ///
  /// Returns whether the caller should advance [parser] by `match[0].length`.
  bool onMatch(InlineParser parser, Match match);
}

/// Represents a hard line break.
class LineBreakSyntax extends InlineSyntax {
  LineBreakSyntax() : super(r'(?:\\|  +)\n');

  /// Create a void <br> element.
  bool onMatch(InlineParser parser, Match match) {
    parser.addNode(new Element.empty('br'));
    return true;
  }
}

/// Matches stuff that should just be passed through as straight text.
class TextSyntax extends InlineSyntax {
  final String substitute;

  TextSyntax(String pattern, {String sub})
      : substitute = sub,
        super(pattern);

  bool onMatch(InlineParser parser, Match match) {
    if (substitute == null) {
      // Just use the original matched text.
      parser.advanceBy(match[0].length);
      return false;
    }

    // Insert the substitution.
    parser.addNode(new Text(substitute));
    return true;
  }
}

/// Escape punctuation preceded by a backslash.
class EscapeSyntax extends InlineSyntax {
  EscapeSyntax() : super(r'''\\[!"#$%&'()*+,\-./:;<=>?@\[\\\]^_`{|}~]''');

  bool onMatch(InlineParser parser, Match match) {
    // Insert the substitution.
    parser.addNode(new Text(match[0][1]));
    return true;
  }
}

/// Leave inline HTML tags alone, from
/// [CommonMark 0.28](http://spec.commonmark.org/0.28/#raw-html).
///
/// This is not actually a good definition (nor CommonMark's) of an HTML tag,
/// but it is fast. It will leave text like `<a href='hi">` alone, which is
/// incorrect.
///
/// TODO(srawlins): improve accuracy while ensuring performance, once
/// Markdown benchmarking is more mature.
class InlineHtmlSyntax extends TextSyntax {
  InlineHtmlSyntax() : super(r'<[/!?]?[A-Za-z][A-Za-z0-9-]*(?:\s[^>]*)?>');
}

/// Matches autolinks like `<foo@bar.example.com>`.
///
/// See <http://spec.commonmark.org/0.28/#email-address>.
class EmailAutolinkSyntax extends InlineSyntax {
  static final _email =
      r'''[a-zA-Z0-9.!#$%&'*+/=?^_`{|}~-]+@[a-zA-Z0-9](?:[a-zA-Z0-9-]{0,61}'''
      r'''[a-zA-Z0-9])?(?:\.[a-zA-Z0-9](?:[a-zA-Z0-9-]{0,61}[a-zA-Z0-9])?)*''';

  EmailAutolinkSyntax() : super('<($_email)>');

  bool onMatch(InlineParser parser, Match match) {
    var url = match[1];
    var anchor = new Element.text('a', escapeHtml(url));
    anchor.attributes['href'] = Uri.encodeFull('mailto:$url');
    parser.addNode(anchor);

    return true;
  }
}

/// Matches autolinks like `<http://foo.com>`.
class AutolinkSyntax extends InlineSyntax {
  AutolinkSyntax() : super(r'<(([a-zA-Z][a-zA-Z\-\+\.]+):(?://)?[^\s>]*)>');

  bool onMatch(InlineParser parser, Match match) {
    var url = match[1];
    var anchor = new Element.text('a', escapeHtml(url));
    anchor.attributes['href'] = Uri.encodeFull(url);
    parser.addNode(anchor);

    return true;
  }
}

class _DelimiterRun {
  static final String punctuation = r'''!"#$%&'()*+,-./:;<=>?@[\]^_`{|}~''';
  // TODO(srawlins): Unicode whitespace
  static final String whitespace = ' \t\r\n';

  final int char;
  final int length;
  final bool isLeftFlanking;
  final bool isRightFlanking;
  final bool isPrecededByPunctuation;
  final bool isFollowedByPunctuation;

  _DelimiterRun._(
      {this.char,
      this.length,
      this.isLeftFlanking,
      this.isRightFlanking,
      this.isPrecededByPunctuation,
      this.isFollowedByPunctuation});

  static _DelimiterRun tryParse(InlineParser parser, int runStart, int runEnd) {
    bool leftFlanking,
        rightFlanking,
        precededByPunctuation,
        followedByPunctuation;
    String preceding, following;
    if (runStart == 0) {
      rightFlanking = false;
      preceding = '\n';
    } else {
      preceding = parser.source.substring(runStart - 1, runStart);
    }
    precededByPunctuation = punctuation.contains(preceding);

    if (runEnd == parser.source.length - 1) {
      leftFlanking = false;
      following = '\n';
    } else {
      following = parser.source.substring(runEnd + 1, runEnd + 2);
    }
    followedByPunctuation = punctuation.contains(following);

    // http://spec.commonmark.org/0.28/#left-flanking-delimiter-run
    if (whitespace.contains(following)) {
      leftFlanking = false;
    } else {
      leftFlanking = !followedByPunctuation ||
          whitespace.contains(preceding) ||
          precededByPunctuation;
    }

    // http://spec.commonmark.org/0.28/#right-flanking-delimiter-run
    if (whitespace.contains(preceding)) {
      rightFlanking = false;
    } else {
      rightFlanking = !precededByPunctuation ||
          whitespace.contains(following) ||
          followedByPunctuation;
    }

    if (!leftFlanking && !rightFlanking) {
      // Could not parse a delimiter run.
      return null;
    }

    return new _DelimiterRun._(
        char: parser.charAt(runStart),
        length: runEnd - runStart + 1,
        isLeftFlanking: leftFlanking,
        isRightFlanking: rightFlanking,
        isPrecededByPunctuation: precededByPunctuation,
        isFollowedByPunctuation: followedByPunctuation);
  }

  String toString() =>
      '<char: $char, length: $length, isLeftFlanking: $isLeftFlanking, '
      'isRightFlanking: $isRightFlanking>';

  // Whether a delimiter in this run can open emphasis or strong emphasis.
  bool get canOpen =>
      isLeftFlanking &&
      (char == $asterisk || !isRightFlanking || isPrecededByPunctuation);

  // Whether a delimiter in this run can close emphasis or strong emphasis.
  bool get canClose =>
      isRightFlanking &&
      (char == $asterisk || !isLeftFlanking || isFollowedByPunctuation);
}

/// Matches syntax that has a pair of tags and becomes an element, like `*` for
/// `<em>`. Allows nested tags.
class TagSyntax extends InlineSyntax {
  final RegExp endPattern;
  final bool requiresDelimiterRun;

  TagSyntax(String pattern, {String end, this.requiresDelimiterRun: false})
      : endPattern = new RegExp((end != null) ? end : pattern, multiLine: true),
        super(pattern);

  bool onMatch(InlineParser parser, Match match) {
    var runLength = match.group(0).length;
    var matchStart = parser.pos;
    var matchEnd = parser.pos + runLength - 1;
    var delimiterRun = _DelimiterRun.tryParse(parser, matchStart, matchEnd);
    if (!requiresDelimiterRun ||
        (delimiterRun != null && delimiterRun.canOpen)) {
      parser._stack
          .add(new TagState(parser.pos, matchEnd + 1, this, delimiterRun));
      return true;
    } else {
      parser.advanceBy(runLength);
      return false;
    }
  }

  bool onMatchEnd(InlineParser parser, Match match, TagState state) {
    var runLength = match.group(0).length;
    var matchStart = parser.pos;
    var matchEnd = parser.pos + runLength - 1;
    var openingRunLength = state.endPos - state.startPos;
    var delimiterRun = _DelimiterRun.tryParse(parser, matchStart, matchEnd);

    if (openingRunLength == 1 && runLength == 1) {
      parser.addNode(new Element('em', state.children));
    } else if (openingRunLength == 1 && runLength > 1) {
      parser.addNode(new Element('em', state.children));
      parser.pos = parser.pos - (runLength - 1);
      parser.start = parser.pos;
    } else if (openingRunLength > 1 && runLength == 1) {
      parser._stack.add(
          new TagState(state.startPos, state.endPos - 1, this, delimiterRun));
      parser.addNode(new Element('em', state.children));
    } else if (openingRunLength == 2 && runLength == 2) {
      parser.addNode(new Element('strong', state.children));
    } else if (openingRunLength == 2 && runLength > 2) {
      parser.addNode(new Element('strong', state.children));
      parser.pos = parser.pos - (runLength - 2);
      parser.start = parser.pos;
    } else if (openingRunLength > 2 && runLength == 2) {
      parser._stack.add(
          new TagState(state.startPos, state.endPos - 2, this, delimiterRun));
      parser.addNode(new Element('strong', state.children));
    } else if (openingRunLength > 2 && runLength > 2) {
      parser._stack.add(
          new TagState(state.startPos, state.endPos - 2, this, delimiterRun));
      parser.addNode(new Element('strong', state.children));
      parser.pos = parser.pos - (runLength - 2);
      parser.start = parser.pos;
    }

    return true;
  }
}

// Link destinations and labels are tricky to parse; the parsing can benefit
// from keeping some state in an object. This class helps to "parse" a link
// (after the link text's closing `]` has been parsed). It is called a 'walker'
// because it contains a reference to the InlineParser which is known
// throughout this file as the `parser`. Synonymous.
class _LinkWalker {
  final InlineParser parser;
  final TagState state;
  final LinkSyntax syntax;

  String text;
  String destination;
  String title;

  _LinkWalker(this.parser, this.state, this.syntax);

  /// Parse an inline link at the current position.
  ///
  /// At this point, we have parsed a link's (or image's) opening `[`, and then
  /// a matching closing `]`, and [parser.pos] is pointing at an opening `(`.
  /// This method will then attempt to parse a link destination wrapped in `<>`,
  /// such as `(<http://url>)`, or a bare link destination, such as
  /// `(http://url)`, or a link destination with a title, such as
  /// `(http://url "title")`.
  ///
  /// Returns whether a link was successfully parsed.
  bool parseInlineLink() {
    // Start walking at the character just after the opening `(`.
    var sourceIndex = parser.pos + 1;
    var char = parser.charAt(sourceIndex);
    int destinationStart;
    String destination;

    // Loop past the opening whitespace.
    while (true) {
      sourceIndex++;
      if (sourceIndex == parser.source.length) return false; // EOF. Not a link.
      char = parser.charAt(sourceIndex);
      if (char != $space && char != $lf && char != $cr && char != $ff) {
        break;
      }
    }

    // According to
    // [CommonMark](http://spec.commonmark.org/0.28/#link-destination):
    //
    // > A link destination consists of [...] a nonempty sequence of
    // > characters [...], and includes parentheses only if (a) they are
    // > backslash-escaped or (b) they are part of a balanced pair of
    // > unescaped parentheses.
    //
    // We need to count the open parens. We start with 1 for the paren that
    // opened the destination.
    var parenCount = 1;

    if (char == $lt) {
      // Maybe a `<...>`-enclosed link destination.
      destinationStart = sourceIndex + 1;
      loop:
      while (true) {
        sourceIndex++;
        if (sourceIndex == parser.source.length)
          return false; // EOF. Not a link.
        char = parser.charAt(sourceIndex);
        switch (char) {
          case $backslash:
            sourceIndex++;
            break;
          case $gt:
            destination =
                parser.source.substring(destinationStart, sourceIndex);
            sourceIndex++;
            break loop;
          case $space:
          case $lf:
          case $cr:
          case $ff:
            destination =
                parser.source.substring(destinationStart - 1, sourceIndex);
            sourceIndex = _parseTitle(sourceIndex);
            if (sourceIndex == null) {
              // This looked like an inline link, until we found this $space
              // followed by mystery characters; no longer a link.
              return false;
            }
            break;
          case $lparen:
            parenCount++;
            break;
          case $rparen:
            parenCount--;
            if (parenCount == 0) {
              // End of link.
              destination ??=
                  parser.source.substring(destinationStart - 1, sourceIndex);
              break loop;
            } else {
              // Keep going. The parens must be balanced.
            }
        }
      }
    } else {
      destinationStart = sourceIndex;
      // The first character was not `<`, so let's back up one and start
      // walking.
      sourceIndex--;
      loop:
      while (true) {
        sourceIndex++;
        if (sourceIndex == parser.source.length)
          return false; // EOF. Not a link.
        char = parser.charAt(sourceIndex);
        switch (char) {
          case $backslash:
            // We do not care about the next character.
            sourceIndex++;
            break;
          case $space:
          case $lf:
          case $cr:
          case $ff:
            destination =
                parser.source.substring(destinationStart, sourceIndex);
            sourceIndex = _parseTitle(sourceIndex);
            if (sourceIndex == null) {
              // This looked like an inline link, until we found this $space
              // followed by mystery characters; no longer a link.
              return false;
            }
            break;
          case $lparen:
            parenCount++;
            break;
          case $rparen:
            parenCount--;
            if (parenCount == 0) {
              // End of link.
              destination ??=
                  parser.source.substring(destinationStart, sourceIndex);
              break loop;
            } else {
              // Keep going. The parens must be balanced.
            }
        }
      }
    }
    syntax._addNode(parser, state,
        destination: destination, title: title, endPos: sourceIndex);
    return true;
  }

  // Parse a reference link at the current position. Specifically, [parser.pos]
  // is expected to be pointing at the opening `[`.
  bool parseReferenceLink() {
    // Walk past the `[` to the next character.
    var i = parser.pos + 2;
    if (i >= parser.source.length) {
      return false;
    }
    var text = parser.source.substring(state.endPos, parser.pos);
    var char = parser.charAt(i);
    if (char == $rbracket) {
      // Collapsed reference link.
      var label = text.toLowerCase();
      return syntax._addNode(parser, state, label: label, endPos: i);
    }

    var labelIdx = i;
    while (true) {
      i++;
      if (i >= parser.source.length) {
        return false;
      }
      char = parser.charAt(i);
      if (char == $backslash) {
        // We don't care about the next character.
        i++;
      } else if (char == $rbracket) {
        break;
      }
      // TODO(srawlins): only check 999 characters, for performance reasons?
    }

    var label = parser.source.substring(labelIdx, i).toLowerCase();
    return syntax._addNode(parser, state, label: label, endPos: i);
  }

  // Parse a link title at [parser] position [i]. [i] must be the position at
  // the first space after the link destination (which triggered the idea
  // that we might have a title).
  int _parseTitle(int i) {
    int char;
    int delimiter;

    // Walk over leading space, looking for a delimiter.
    while (true) {
      i++;
      if (i == parser.source.length) {
        // EOF. Not a link.
        return null;
      }
      char = parser.charAt(i);
      switch (char) {
        case $space:
        case $lf:
        case $cr:
        case $ff:
          // Just padding. Move along.
          continue;
        case $apostrophe:
        case $quote:
        case $lparen:
          delimiter = char;
          break;
        default:
          // Not a title!
          return null;
      }
      break;
    }
    var titleIdx = i + 1;

    var closeDelimiter = delimiter == $lparen ? $rparen : delimiter;

    // Now we look for an un-escaped close delimiter.
    while (true) {
      i++;
      if (i >= parser.source.length) {
        // EOF. Not a link.
        return null;
      }
      char = parser.charAt(i);
      if (char == $backslash) {
        // Ignore the next character.
        i++;
        continue;
      }
      if (char == closeDelimiter) {
        title = parser.source.substring(titleIdx, i);
        break;
      }
    }

    // Parse optional whitespace before the required `)`.
    while (true) {
      i++;
      if (i == parser.source.length) {
        // EOF. Not a link.
        return null;
      }
      char = parser.charAt(i);
      switch (char) {
        case $space:
        case $lf:
        case $cr:
        case $ff:
          // Just padding. Move along.
          break;
        case $rparen:
          // Back up to before the `)`.
          i--;
          return i;
        default:
          // Not a title!
          return null;
      }
    }
  }
}

/// Matches strikethrough syntax according to the GFM spec.
class StrikethroughSyntax extends TagSyntax {
  StrikethroughSyntax() : super('~+', requiresDelimiterRun: true);

  @override
  bool onMatchEnd(InlineParser parser, Match match, TagState state) {
    var runLength = match.group(0).length;
    var matchStart = parser.pos;
    var matchEnd = parser.pos + runLength - 1;
    var delimiterRun = _DelimiterRun.tryParse(parser, matchStart, matchEnd);
    if (!delimiterRun.isRightFlanking) {
      return false;
    }

    parser.addNode(new Element('del', state.children));
    return true;
  }
}

/// Matches links like `[blah][label]` and `[blah](url)`.
class LinkSyntax extends TagSyntax {
  final Resolver linkResolver;

  LinkSyntax({this.linkResolver, String pattern: r'\['})
      : super(pattern, end: r'\]');

  bool onMatchEnd(InlineParser parser, Match match, TagState state) {
    if (!state.isActive) {
      return false;
    }
    var i = parser.pos;
    var linkWalker = new _LinkWalker(parser, state, this);
    // The current character is the `]` that closed the link text.
    i++;
    if (i == parser.source.length) {
      var text =
          parser.source.substring(state.endPos, parser.pos).toLowerCase();
      return _addNode(parser, state, label: text, endPos: i - 1);
    }
    var char = parser.charAt(i);

    // Maybe an inline link.
    if (char == $lparen) {
      if (linkWalker.parseInlineLink()) {
        // Huzzah, an inline link.
        return true;
      }

      // At this point, we've matched `[...](`, but that `(` did not pan out to
      // be an inline link. We must now check if `[...]` is simply a shortcut
      // reference link.
      var text =
          parser.source.substring(state.endPos, parser.pos).toLowerCase();
      return _addNode(parser, state, label: text, endPos: i - 1);
    }

<<<<<<< HEAD
    // A reference link.
    if (char == $lbracket) {
      return linkWalker.parseReferenceLink();
=======
    element.attributes["href"] = escapeHtml(link.destination);
    if (link.title != null) {
      element.attributes['title'] = escapeHtml(link.title);
>>>>>>> 2a03e87e
    }

    // The link text (inside `[...]`) was not followed with a opening `(` nor
    // an opening `[`. Perhaps just a simple shortcut reference link (`[...]`).
    var text = parser.source.substring(state.endPos, parser.pos).toLowerCase();
    return _addNode(parser, state, label: text, endPos: i - 1);
  }

<<<<<<< HEAD
  // Add a link node to [parser]'s AST.
  //
  // If [label] is present, the potential link is treated as a reference link.
  // Otherwise, it is treated as an inline link.
  //
  // Returns whether the image was added successfully.
  bool _addNode(InlineParser parser, TagState state,
      {String destination, String title, String label, int endPos}) {
    Element element;
    if (label != null) {
      // Reference link
      var link = parser.document.refLinks[label];
      if (link == null) {
        // This link has no reference definition. But we allow users of the
        // library to specify a special resolver function ([linkResolver]) that
        // may choose to handle this. Otherwise, it's just treated as plain
        // text.
        if (linkResolver == null) {
          return false;
        }
        var textToResolve = parser.source.substring(state.endPos, parser.pos);

        // See if we have a resolver that will generate a link for us.
        var node = linkResolver(textToResolve);
        if (node == null) {
          return false;
        } else {
          parser.addNode(node);
          parser.pos = endPos;
          parser.start = parser.pos;
          return true;
        }
=======
  /// Get the Link represented by [match].
  ///
  /// This method can return null, if the link is a reference link, and has no
  /// accompanying link reference definition.
  ///
  /// Temporarily, this is returning [LinkReference]s, for convenience, which
  /// is an improper use of [LinkReference]s. This should change before this
  /// package is released.
  LinkReference getLink(InlineParser parser, Match match, TagState state) {
    if (match[3] != null) {
      // Inline link like [foo](url).
      var url = match[3];
      var title = match[4];

      // For whatever reason, Markdown allows angle-bracketed URLs here.
      if (url.startsWith('<') && url.endsWith('>')) {
        url = url.substring(1, url.length - 1);
      }

      return new LinkReference(null, url, title);
    } else {
      String label;
      String _contents() {
        var offset = pattern.pattern.length - 1;
        return parser.source.substring(state.startPos + offset, parser.pos);
      }

      // Reference link like [foo][bar].
      if (match[1] == null) {
        // There are no reference brackets ("shortcut reference link"), so infer
        // the label from the contents.
        label = _contents();
      } else if (match[2] == '') {
        // The label is empty ("[]") so infer it from the contents.
        label = _contents();
      } else {
        label = match[2];
>>>>>>> 2a03e87e
      }
      destination = link.url;
      title = link.title;
    }

<<<<<<< HEAD
    element = new Element('a', state.children);
    element.attributes['href'] = escapeAttribute(
        destination.replaceAll(r'\(', '(').replaceAll(r'\)', ')'));
    if (title != null && title.isNotEmpty) {
      element.attributes['title'] = escapeAttribute(title);
=======
      // References are case-insensitive.
      label = label.toLowerCase();
      return parser.document.linkReferences[label];
>>>>>>> 2a03e87e
    }
    parser.addNode(element);
    parser.start = parser.pos = endPos;

    // Mark all of the `[` tag states as inactive. Since we have just parsed a
    // link, all open link delimiters must be treated as text. For example:
    // `[foo [bar](url)` should render as `[foo <a href="url">bar</a>`.
    parser.deactivatePendingLinks();

    return true;
  }
}

/// Matches images like `![alternate text](url "optional title")` and
/// `![alternate text][label]`.
class ImageSyntax extends LinkSyntax {
  ImageSyntax({Resolver linkResolver})
      : super(linkResolver: linkResolver, pattern: r'!\[');

<<<<<<< HEAD
  // Add an image node to [parser]'s AST.
  //
  // If [label] is present, the potential image is treated as a reference image.
  // Otherwise, it is treated as an inline image.
  //
  // Returns whether the image was added successfully.
  bool _addNode(InlineParser parser, TagState state,
      {String destination, String title, String label, int endPos}) {
    Element element;
    if (label != null) {
      // Reference link
      var link = parser.document.refLinks[label];
      if (link == null) {
        // This link has no reference definition. But we allow users of the
        // library to specify a special resolver function ([linkResolver]) that
        // may choose to handle this. Otherwise, it's just treated as plain
        // text.
        if (linkResolver == null) {
          return false;
        }
        var textToResolve = parser.source.substring(state.endPos, parser.pos);

        // See if we have a resolver that will generate a link for us.
        var node = linkResolver(textToResolve);
        if (node == null) {
          return false;
        } else {
          parser.addNode(node);
          parser.start = parser.pos = endPos;
          return true;
        }
      }
      destination = link.url;
      title = link.title;
=======
  /// Creates an <img> element from the given complete [match].
  Element _createElement(InlineParser parser, Match match, TagState state) {
    var link = getLink(parser, match, state);
    if (link == null) return null;
    var image = new Element.empty("img");
    image.attributes["src"] = escapeHtml(link.destination);
    image.attributes["alt"] = state?.textContent ?? '';

    if (link.title != null) {
      image.attributes["title"] = escapeHtml(link.title);
>>>>>>> 2a03e87e
    }

    element = new Element.empty('img');
    element.attributes['src'] = escapeHtml(destination);
    element.attributes['alt'] = state?.textContent ?? '';
    if (title != null && title.isNotEmpty) {
      element.attributes['title'] = escapeAttribute(title);
    }
    parser.addNode(element);
    parser.start = parser.pos = endPos;
    return true;
  }
}

/// Matches backtick-enclosed inline code blocks.
class CodeSyntax extends InlineSyntax {
  // This pattern matches:
  //
  // * a string of backticks (not followed by any more), followed by
  // * a non-greedy string of anything, including newlines, ending with anything
  //   except a backtick, followed by
  // * a string of backticks the same length as the first, not followed by any
  //   more.
  //
  // This conforms to the delimiters of inline code, both in Markdown.pl, and
  // CommonMark.
  static final String _pattern = r'(`+(?!`))((?:.|\n)*?[^`])\1(?!`)';

  CodeSyntax() : super(_pattern);

  bool tryMatch(InlineParser parser) {
    if (parser.pos > 0 && parser.charAt(parser.pos - 1) == $backquote) {
      // Not really a match! We can't just sneak past one backtick to try the
      // next character. An example of this situation would be:
      //
      //     before ``` and `` after.
      //             ^--parser.pos
      return false;
    }

    var match = pattern.matchAsPrefix(parser.source, parser.pos);
    if (match == null) {
      return false;
    }
    parser.writeText();
    if (onMatch(parser, match)) parser.consume(match[0].length);
    return true;
  }

  bool onMatch(InlineParser parser, Match match) {
    parser.addNode(new Element.text('code', escapeHtml(match[2].trim())));
    return true;
  }
}

/// Matches GitHub Markdown emoji syntax like `:smile:`.
///
/// There is no formal specification of GitHub's support for this colon-based
/// emoji support, so this syntax is based on the results of Markdown-enabled
/// text fields at github.com.
class EmojiSyntax extends InlineSyntax {
  // Emoji "aliases" are mostly limited to lower-case letters, numbers, and
  // underscores, but GitHub also supports `:+1:` and `:-1:`.
  EmojiSyntax() : super(':([a-z0-9_+-]+):');

  bool onMatch(InlineParser parser, Match match) {
    var alias = match[1];
    var emoji = emojis[alias];
    if (emoji == null) {
      parser.advanceBy(1);
      return false;
    }
    parser.addNode(new Text(emoji));

    return true;
  }
}

/// Keeps track of a currently open tag while it is being parsed.
///
/// The parser maintains a stack of these so it can handle nested tags.
class TagState {
  /// The point in the original source where this tag started.
  final int startPos;

  /// The point in the original source where open tag ended.
  final int endPos;

  /// The syntax that created this node.
  final TagSyntax syntax;

  /// The children of this node. Will be `null` for text nodes.
  final List<Node> children;

  final _DelimiterRun openingDelimiterRun;

  bool isActive = true;

  TagState(this.startPos, this.endPos, this.syntax, this.openingDelimiterRun)
      : children = <Node>[];

  /// Attempts to close this tag by matching the current text against its end
  /// pattern.
  bool tryMatch(InlineParser parser) {
    var endMatch = syntax.endPattern.matchAsPrefix(parser.source, parser.pos);
    if (endMatch == null) {
      return false;
    }

    if (!syntax.requiresDelimiterRun) {
      // Close the tag.
      close(parser, endMatch);
      return true;
    }

    // TODO: Move this logic into TagSyntax.
    var runLength = endMatch.group(0).length;
    var openingRunLength = endPos - startPos;
    var closingMatchStart = parser.pos;
    var closingMatchEnd = parser.pos + runLength - 1;
    var closingDelimiterRun =
        _DelimiterRun.tryParse(parser, closingMatchStart, closingMatchEnd);
    if (closingDelimiterRun != null && closingDelimiterRun.canClose) {
      // Emphasis rules #9 and #10:
      var oneRunOpensAndCloses =
          (openingDelimiterRun.canOpen && openingDelimiterRun.canClose) ||
              (closingDelimiterRun.canOpen && closingDelimiterRun.canClose);
      if (oneRunOpensAndCloses &&
          (openingRunLength + closingDelimiterRun.length) % 3 == 0) {
        return false;
      }
      // Close the tag.
      close(parser, endMatch);
      return true;
    } else {
      return false;
    }
  }

  /// Pops this tag off the stack, completes it, and adds it to the output.
  ///
  /// Will discard any unmatched tags that happen to be above it on the stack.
  /// If this is the last node in the stack, returns its children.
  List<Node> close(InlineParser parser, Match endMatch) {
    // If there are unclosed tags on top of this one when it's closed, that
    // means they are mismatched. Mismatched tags are treated as plain text in
    // markdown. So for each tag above this one, we write its start tag as text
    // and then adds its children to this one's children.
    var index = parser._stack.indexOf(this);

    // Remove the unmatched children.
    var unmatchedTags = parser._stack.sublist(index + 1);
    parser._stack.removeRange(index + 1, parser._stack.length);

    // Flatten them out onto this tag.
    for (var unmatched in unmatchedTags) {
      // Write the start tag as text.
      parser.writeTextRange(unmatched.startPos, unmatched.endPos);

      // Bequeath its children unto this tag.
      children.addAll(unmatched.children);
    }

    // Pop this off the stack.
    parser.writeText();
    parser._stack.removeLast();

    // If the stack is empty now, this is the special "results" node.
    if (parser._stack.length == 0) return children;

    // We are still parsing, so add this to its parent's children.
    if (syntax.onMatchEnd(parser, endMatch, this)) {
      parser.consume(endMatch[0].length);
    } else {
      // Didn't close correctly so revert to text.
      parser.start = startPos;
      parser.pos = parser.start;
      parser.advanceBy(endMatch[0].length);
    }

    return null;
  }

  String get textContent =>
      children.map((Node child) => child.textContent).join('');
}<|MERGE_RESOLUTION|>--- conflicted
+++ resolved
@@ -761,15 +761,9 @@
       return _addNode(parser, state, label: text, endPos: i - 1);
     }
 
-<<<<<<< HEAD
     // A reference link.
     if (char == $lbracket) {
       return linkWalker.parseReferenceLink();
-=======
-    element.attributes["href"] = escapeHtml(link.destination);
-    if (link.title != null) {
-      element.attributes['title'] = escapeHtml(link.title);
->>>>>>> 2a03e87e
     }
 
     // The link text (inside `[...]`) was not followed with a opening `(` nor
@@ -778,7 +772,6 @@
     return _addNode(parser, state, label: text, endPos: i - 1);
   }
 
-<<<<<<< HEAD
   // Add a link node to [parser]'s AST.
   //
   // If [label] is present, the potential link is treated as a reference link.
@@ -790,7 +783,7 @@
     Element element;
     if (label != null) {
       // Reference link
-      var link = parser.document.refLinks[label];
+      var link = parser.document.linkReferences[label];
       if (link == null) {
         // This link has no reference definition. But we allow users of the
         // library to specify a special resolver function ([linkResolver]) that
@@ -811,61 +804,16 @@
           parser.start = parser.pos;
           return true;
         }
-=======
-  /// Get the Link represented by [match].
-  ///
-  /// This method can return null, if the link is a reference link, and has no
-  /// accompanying link reference definition.
-  ///
-  /// Temporarily, this is returning [LinkReference]s, for convenience, which
-  /// is an improper use of [LinkReference]s. This should change before this
-  /// package is released.
-  LinkReference getLink(InlineParser parser, Match match, TagState state) {
-    if (match[3] != null) {
-      // Inline link like [foo](url).
-      var url = match[3];
-      var title = match[4];
-
-      // For whatever reason, Markdown allows angle-bracketed URLs here.
-      if (url.startsWith('<') && url.endsWith('>')) {
-        url = url.substring(1, url.length - 1);
-      }
-
-      return new LinkReference(null, url, title);
-    } else {
-      String label;
-      String _contents() {
-        var offset = pattern.pattern.length - 1;
-        return parser.source.substring(state.startPos + offset, parser.pos);
-      }
-
-      // Reference link like [foo][bar].
-      if (match[1] == null) {
-        // There are no reference brackets ("shortcut reference link"), so infer
-        // the label from the contents.
-        label = _contents();
-      } else if (match[2] == '') {
-        // The label is empty ("[]") so infer it from the contents.
-        label = _contents();
-      } else {
-        label = match[2];
->>>>>>> 2a03e87e
-      }
-      destination = link.url;
+      }
+      destination = link.destination;
       title = link.title;
     }
 
-<<<<<<< HEAD
     element = new Element('a', state.children);
     element.attributes['href'] = escapeAttribute(
         destination.replaceAll(r'\(', '(').replaceAll(r'\)', ')'));
     if (title != null && title.isNotEmpty) {
       element.attributes['title'] = escapeAttribute(title);
-=======
-      // References are case-insensitive.
-      label = label.toLowerCase();
-      return parser.document.linkReferences[label];
->>>>>>> 2a03e87e
     }
     parser.addNode(element);
     parser.start = parser.pos = endPos;
@@ -885,7 +833,6 @@
   ImageSyntax({Resolver linkResolver})
       : super(linkResolver: linkResolver, pattern: r'!\[');
 
-<<<<<<< HEAD
   // Add an image node to [parser]'s AST.
   //
   // If [label] is present, the potential image is treated as a reference image.
@@ -897,7 +844,7 @@
     Element element;
     if (label != null) {
       // Reference link
-      var link = parser.document.refLinks[label];
+      var link = parser.document.linkReferences[label];
       if (link == null) {
         // This link has no reference definition. But we allow users of the
         // library to specify a special resolver function ([linkResolver]) that
@@ -918,20 +865,8 @@
           return true;
         }
       }
-      destination = link.url;
+      destination = link.destination;
       title = link.title;
-=======
-  /// Creates an <img> element from the given complete [match].
-  Element _createElement(InlineParser parser, Match match, TagState state) {
-    var link = getLink(parser, match, state);
-    if (link == null) return null;
-    var image = new Element.empty("img");
-    image.attributes["src"] = escapeHtml(link.destination);
-    image.attributes["alt"] = state?.textContent ?? '';
-
-    if (link.title != null) {
-      image.attributes["title"] = escapeHtml(link.title);
->>>>>>> 2a03e87e
     }
 
     element = new Element.empty('img');
