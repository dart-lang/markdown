--- conflicted
+++ resolved
@@ -1067,13 +1067,11 @@
   }
 
   bool onMatch(InlineParser parser, Match match) {
-<<<<<<< HEAD
+
     var code = match[2].trim();
     if (parser.document.encodeHtml) code = escapeHtml(code);
     parser.addNode(new Element.text('code', code));
-=======
-    parser.addNode(Element.text('code', escapeHtml(match[2].trim())));
->>>>>>> 2d691865
+
     return true;
   }
 }
