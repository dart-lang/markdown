// Copyright (c) 2012, the Dart project authors.  Please see the AUTHORS file
// for details. All rights reserved. Use of this source code is governed by a
// BSD-style license that can be found in the LICENSE file.

import 'package:charcode/charcode.dart';

import 'ast.dart';
import 'document.dart';
import 'emojis.dart';
import 'util.dart';

/// Maintains the internal state needed to parse inline span elements in
/// Markdown.
class InlineParser {
  static final List<InlineSyntax> _defaultSyntaxes =
      new List<InlineSyntax>.unmodifiable(<InlineSyntax>[
    new EmailAutolinkSyntax(),
    new AutolinkSyntax(),
    new LineBreakSyntax(),
    new LinkSyntax(),
    new ImageSyntax(),
    // Allow any punctuation to be escaped.
    new EscapeSyntax(),
    // "*" surrounded by spaces is left alone.
    new TextSyntax(r' \* '),
    // "_" surrounded by spaces is left alone.
    new TextSyntax(r' _ '),
    // Leave already-encoded HTML entities alone. Ensures we don't turn
    // "&amp;" into "&amp;amp;"
    new TextSyntax(r'&[#a-zA-Z0-9]*;'),
    // Encode "&".
    new TextSyntax(r'&', sub: '&amp;'),
    // Encode "<". (Why not encode ">" too? Gruber is toying with us.)
    new TextSyntax(r'<', sub: '&lt;'),
    // Parse "**strong**" and "*emphasis*" tags.
    new TagSyntax(r'\*+', requiresDelimiterRun: true),
    // Parse "__strong__" and "_emphasis_" tags.
    new TagSyntax(r'_+', requiresDelimiterRun: true),
    new CodeSyntax(),
    // We will add the LinkSyntax once we know about the specific link resolver.
  ]);

  /// The string of Markdown being parsed.
  final String source;

  /// The Markdown document this parser is parsing.
  final Document document;

  final List<InlineSyntax> syntaxes = <InlineSyntax>[];

  /// The current read position.
  int pos = 0;

  /// Starting position of the last unconsumed text.
  int start = 0;

  final List<TagState> _stack;

  InlineParser(this.source, this.document) : _stack = <TagState>[] {
    // User specified syntaxes are the first syntaxes to be evaluated.
    syntaxes.addAll(document.inlineSyntaxes);

    var documentHasCustomInlineSyntaxes = document.inlineSyntaxes
        .any((s) => !document.extensionSet.inlineSyntaxes.contains(s));

    // This first RegExp matches plain text to accelerate parsing. It's written
    // so that it does not match any prefix of any following syntaxes. Most
    // Markdown is plain text, so it's faster to match one RegExp per 'word'
    // rather than fail to match all the following RegExps at each non-syntax
    // character position.
    if (documentHasCustomInlineSyntaxes) {
      // We should be less aggressive in blowing past "words".
      syntaxes.add(new TextSyntax(r'[A-Za-z0-9]+\b'));
    } else {
      syntaxes.add(new TextSyntax(r'[ \tA-Za-z0-9]*[A-Za-z0-9]'));
    }

    syntaxes.addAll(_defaultSyntaxes);

    // Custom link resolvers go after the generic text syntax.
    syntaxes.insertAll(1, [
      new LinkSyntax(linkResolver: document.linkResolver),
      new ImageSyntax(linkResolver: document.imageLinkResolver)
    ]);
  }

  List<Node> parse() {
    // Make a fake top tag to hold the results.
    _stack.add(new TagState(0, 0, null, null));

    while (!isDone) {
      var matched = false;

      var ch = charAt(pos);
      if (ch == $rbracket ||
          ch == $asterisk ||
          ch == $underscore ||
          ch == $tilde) {
        // TODO(srawlins): This is imperfect as it doesn't take into account
        // other possible syntax extensions. We can provide an API in the
        // future where each syntax's endPattern can be used here.

        // See if any of the current tags on the stack match.  This takes
        // priority over other possible matches.
        for (var i = _stack.length - 1; i > 0; i--) {
          if (_stack[i].tryMatch(this)) {
            matched = true;
            break;
          }
        }

        if (matched) continue;
      }

      // See if the current text matches any defined markdown syntax.
      for (var syntax in syntaxes) {
        if (syntax.tryMatch(this)) {
          matched = true;
          break;
        }
      }

      if (matched) continue;

      // If we got here, it's just text.
      advanceBy(1);
    }

    // Unwind any unmatched tags and get the results.
    return _stack[0].close(this, null);
  }

  // Deactivate all links on the stack, as a link has just successfully been
  // parsed, and cannot be nested within any outer links.
  void deactivatePendingLinks() {
    for (var i = _stack.length - 1; i > 0; i--) {
      var ch = charAt(_stack[i].startPos);
      if (ch == $lbracket) {
        _stack[i].isActive = false;
      }
    }
  }

  int charAt(int idx) => source.codeUnitAt(idx);

  void writeText() {
    writeTextRange(start, pos);
    start = pos;
  }

  void writeTextRange(int start, int end) {
    if (end <= start) return;

    var text = source.substring(start, end);
    var nodes = _stack.last.children;

    // If the previous node is text too, just append.
    if (nodes.length > 0 && nodes.last is Text) {
      var textNode = nodes.last as Text;
      nodes[nodes.length - 1] = new Text('${textNode.text}$text');
    } else {
      nodes.add(new Text(text));
    }
  }

  void addNode(Node node) {
    _stack.last.children.add(node);
  }

  bool get isDone => pos == source.length;

  void advanceBy(int length) {
    pos += length;
  }

  void consume(int length) {
    pos += length;
    start = pos;
  }
}

/// Represents one kind of Markdown tag that can be parsed.
abstract class InlineSyntax {
  final RegExp pattern;

  InlineSyntax(String pattern) : pattern = new RegExp(pattern, multiLine: true);

  /// Tries to match at the parser's current position.
  ///
  /// Returns whether or not the pattern successfully matched.
  bool tryMatch(InlineParser parser) {
    var startMatch = pattern.matchAsPrefix(parser.source, parser.pos);
    if (startMatch != null) {
      // Write any existing plain text up to this point.
      parser.writeText();

      if (onMatch(parser, startMatch)) parser.consume(startMatch[0].length);
      return true;
    }

    return false;
  }

  /// Processes [match], adding nodes to [parser] and possibly advancing
  /// [parser].
  ///
  /// Returns whether the caller should advance [parser] by `match[0].length`.
  bool onMatch(InlineParser parser, Match match);
}

/// Represents a hard line break.
class LineBreakSyntax extends InlineSyntax {
  LineBreakSyntax() : super(r'(?:\\|  +)\n');

  /// Create a void <br> element.
  bool onMatch(InlineParser parser, Match match) {
    parser.addNode(new Element.empty('br'));
    return true;
  }
}

/// Matches stuff that should just be passed through as straight text.
class TextSyntax extends InlineSyntax {
  final String substitute;

  TextSyntax(String pattern, {String sub})
      : substitute = sub,
        super(pattern);

  bool onMatch(InlineParser parser, Match match) {
    if (substitute == null) {
      // Just use the original matched text.
      parser.advanceBy(match[0].length);
      return false;
    }

    // Insert the substitution.
    parser.addNode(new Text(substitute));
    return true;
  }
}

/// Escape punctuation preceded by a backslash.
class EscapeSyntax extends InlineSyntax {
  EscapeSyntax() : super(r'''\\[!"#$%&'()*+,\-./:;<=>?@\[\\\]^_`{|}~]''');

  bool onMatch(InlineParser parser, Match match) {
    // Insert the substitution.
    parser.addNode(new Text(match[0][1]));
    return true;
  }
}

/// Leave inline HTML tags alone, from
/// [CommonMark 0.28](http://spec.commonmark.org/0.28/#raw-html).
///
/// This is not actually a good definition (nor CommonMark's) of an HTML tag,
/// but it is fast. It will leave text like `<a href='hi">` alone, which is
/// incorrect.
///
/// TODO(srawlins): improve accuracy while ensuring performance, once
/// Markdown benchmarking is more mature.
class InlineHtmlSyntax extends TextSyntax {
  InlineHtmlSyntax() : super(r'<[/!?]?[A-Za-z][A-Za-z0-9-]*(?:\s[^>]*)?>');
}

/// Matches autolinks like `<foo@bar.example.com>`.
///
/// See <http://spec.commonmark.org/0.28/#email-address>.
class EmailAutolinkSyntax extends InlineSyntax {
  static final _email =
      r'''[a-zA-Z0-9.!#$%&'*+/=?^_`{|}~-]+@[a-zA-Z0-9](?:[a-zA-Z0-9-]{0,61}'''
      r'''[a-zA-Z0-9])?(?:\.[a-zA-Z0-9](?:[a-zA-Z0-9-]{0,61}[a-zA-Z0-9])?)*''';

  EmailAutolinkSyntax() : super('<($_email)>');

  bool onMatch(InlineParser parser, Match match) {
    var url = match[1];
    var anchor = new Element.text('a', escapeHtml(url));
    anchor.attributes['href'] = Uri.encodeFull('mailto:$url');
    parser.addNode(anchor);

    return true;
  }
}

/// Matches autolinks like `<http://foo.com>`.
class AutolinkSyntax extends InlineSyntax {
  AutolinkSyntax() : super(r'<(([a-zA-Z][a-zA-Z\-\+\.]+):(?://)?[^\s>]*)>');

  bool onMatch(InlineParser parser, Match match) {
    var url = match[1];
    var anchor = new Element.text('a', escapeHtml(url));
    anchor.attributes['href'] = Uri.encodeFull(url);
    parser.addNode(anchor);

    return true;
  }
}

class _DelimiterRun {
  static final String punctuation = r'''!"#$%&'()*+,-./:;<=>?@[\]^_`{|}~''';
  // TODO(srawlins): Unicode whitespace
  static final String whitespace = ' \t\r\n';

  final int char;
  final int length;
  final bool isLeftFlanking;
  final bool isRightFlanking;
  final bool isPrecededByPunctuation;
  final bool isFollowedByPunctuation;

  _DelimiterRun._(
      {this.char,
      this.length,
      this.isLeftFlanking,
      this.isRightFlanking,
      this.isPrecededByPunctuation,
      this.isFollowedByPunctuation});

  static _DelimiterRun tryParse(InlineParser parser, int runStart, int runEnd) {
    bool leftFlanking,
        rightFlanking,
        precededByPunctuation,
        followedByPunctuation;
    String preceding, following;
    if (runStart == 0) {
      rightFlanking = false;
      preceding = '\n';
    } else {
      preceding = parser.source.substring(runStart - 1, runStart);
    }
    precededByPunctuation = punctuation.contains(preceding);

    if (runEnd == parser.source.length - 1) {
      leftFlanking = false;
      following = '\n';
    } else {
      following = parser.source.substring(runEnd + 1, runEnd + 2);
    }
    followedByPunctuation = punctuation.contains(following);

    // http://spec.commonmark.org/0.28/#left-flanking-delimiter-run
    if (whitespace.contains(following)) {
      leftFlanking = false;
    } else {
      leftFlanking = !followedByPunctuation ||
          whitespace.contains(preceding) ||
          precededByPunctuation;
    }

    // http://spec.commonmark.org/0.28/#right-flanking-delimiter-run
    if (whitespace.contains(preceding)) {
      rightFlanking = false;
    } else {
      rightFlanking = !precededByPunctuation ||
          whitespace.contains(following) ||
          followedByPunctuation;
    }

    if (!leftFlanking && !rightFlanking) {
      // Could not parse a delimiter run.
      return null;
    }

    return new _DelimiterRun._(
        char: parser.charAt(runStart),
        length: runEnd - runStart + 1,
        isLeftFlanking: leftFlanking,
        isRightFlanking: rightFlanking,
        isPrecededByPunctuation: precededByPunctuation,
        isFollowedByPunctuation: followedByPunctuation);
  }

  String toString() =>
      '<char: $char, length: $length, isLeftFlanking: $isLeftFlanking, '
      'isRightFlanking: $isRightFlanking>';

  // Whether a delimiter in this run can open emphasis or strong emphasis.
  bool get canOpen =>
      isLeftFlanking &&
      (char == $asterisk || !isRightFlanking || isPrecededByPunctuation);

  // Whether a delimiter in this run can close emphasis or strong emphasis.
  bool get canClose =>
      isRightFlanking &&
      (char == $asterisk || !isLeftFlanking || isFollowedByPunctuation);
}

/// Matches syntax that has a pair of tags and becomes an element, like `*` for
/// `<em>`. Allows nested tags.
class TagSyntax extends InlineSyntax {
  final RegExp endPattern;
  final bool requiresDelimiterRun;

  TagSyntax(String pattern, {String end, this.requiresDelimiterRun: false})
      : endPattern = new RegExp((end != null) ? end : pattern, multiLine: true),
        super(pattern);

  bool onMatch(InlineParser parser, Match match) {
    var runLength = match.group(0).length;
    var matchStart = parser.pos;
    var matchEnd = parser.pos + runLength - 1;
    var delimiterRun = _DelimiterRun.tryParse(parser, matchStart, matchEnd);
    if (!requiresDelimiterRun ||
        (delimiterRun != null && delimiterRun.canOpen)) {
      parser._stack
          .add(new TagState(parser.pos, matchEnd + 1, this, delimiterRun));
      return true;
    } else {
      parser.advanceBy(runLength);
      return false;
    }
  }

  bool onMatchEnd(InlineParser parser, Match match, TagState state) {
    var runLength = match.group(0).length;
    var matchStart = parser.pos;
    var matchEnd = parser.pos + runLength - 1;
    var openingRunLength = state.endPos - state.startPos;
    var delimiterRun = _DelimiterRun.tryParse(parser, matchStart, matchEnd);

    if (openingRunLength == 1 && runLength == 1) {
      parser.addNode(new Element('em', state.children));
    } else if (openingRunLength == 1 && runLength > 1) {
      parser.addNode(new Element('em', state.children));
      parser.pos = parser.pos - (runLength - 1);
      parser.start = parser.pos;
    } else if (openingRunLength > 1 && runLength == 1) {
      parser._stack.add(
          new TagState(state.startPos, state.endPos - 1, this, delimiterRun));
      parser.addNode(new Element('em', state.children));
    } else if (openingRunLength == 2 && runLength == 2) {
      parser.addNode(new Element('strong', state.children));
    } else if (openingRunLength == 2 && runLength > 2) {
      parser.addNode(new Element('strong', state.children));
      parser.pos = parser.pos - (runLength - 2);
      parser.start = parser.pos;
    } else if (openingRunLength > 2 && runLength == 2) {
      parser._stack.add(
          new TagState(state.startPos, state.endPos - 2, this, delimiterRun));
      parser.addNode(new Element('strong', state.children));
    } else if (openingRunLength > 2 && runLength > 2) {
      parser._stack.add(
          new TagState(state.startPos, state.endPos - 2, this, delimiterRun));
      parser.addNode(new Element('strong', state.children));
      parser.pos = parser.pos - (runLength - 2);
      parser.start = parser.pos;
    }

    return true;
  }
}

<<<<<<< HEAD
// Link destinations and labels are tricky to parse; the parsing can benefit
// from keeping some state in an object. This class helps to "parse" a link
// (after the link text's closing `]` has been parsed). It is called a 'walker'
// because it contains a reference to the InlineParser which is known
// throughout this file as the `parser`. Synonymous.
class _LinkWalker {
  final InlineParser parser;
  final TagState state;
  final LinkSyntax syntax;

  String text;
  String destination;
  String title;

  _LinkWalker(this.parser, this.state, this.syntax);

  // Parse an inline link at the current position. Specifically, [parser.pos]
  // is expected to be pointing at the opening `(`.
  bool parseInlineLink() {
    var i = parser.pos + 1;
    var ch = parser.charAt(i);
    int destinationIdx;
    String destination;

    // Loop past the opening whitespace.
    while (true) {
      i++;
      if (i == parser.source.length) {
        // EOF. Not a link.
        return false;
      }
      ch = parser.charAt(i);
      switch (ch) {
        case $space:
        case $lf:
        case $cr:
        case $ff:
          // Just padding. Move along.
          continue;
        default:
          break;
      }
      break;
    }
=======
/// Matches strikethrough syntax according to the GFM spec.
class StrikethroughSyntax extends TagSyntax {
  StrikethroughSyntax() : super('~+', requiresDelimiterRun: true);

  @override
  bool onMatchEnd(InlineParser parser, Match match, TagState state) {
    var runLength = match.group(0).length;
    var matchStart = parser.pos;
    var matchEnd = parser.pos + runLength - 1;
    var delimiterRun = _DelimiterRun.tryParse(parser, matchStart, matchEnd);
    if (!delimiterRun.isRightFlanking) {
      return false;
    }

    parser.addNode(new Element('del', state.children));
    return true;
  }
}

/// Matches inline links like `[blah][id]` and `[blah](url)`.
class LinkSyntax extends TagSyntax {
  final Resolver linkResolver;

  /// The regex for the end of a link.
  ///
  /// This handles both reference-style and inline-style links as well as
  /// optional titles for inline links. To make that a bit more palatable, this
  /// breaks it into pieces.
  static String get _linkPattern {
    var refLink = r'\[([^\]]*)\]'; // `[id]` reflink id.
    var title = r'(?:\s*"([^"]+?)"\s*|)'; // Optional title in quotes.
    var inlineLink = '\\((\\S*?)$title\\)'; // `(url "title")` link.
    return '\](?:($refLink|$inlineLink)|)';

    // The groups matched by this are:
    // 1: Will be non-empty if it's either a ref or inline link. Will be empty
    //    if it's just a bare pair of square brackets with nothing after them.
    // 2: Contains the id inside [] for a reference-style link.
    // 3: Contains the URL for an inline link.
    // 4: Contains the title, if present, for an inline link.
  }
>>>>>>> f5eb456e

    // According to
    // [CommonMark](http://spec.commonmark.org/0.28/#link-destination):
    //
    // > A link destination consists of [...] a nonempty sequence of
    // > characters [...], and includes parentheses only if (a) they are
    // > backslash-escaped or (b) they are part of a balanced pair of
    // > unescaped parentheses.
    //
    // Start with 1 for the paren that opened this destination.
    var parenCount = 1;

    if (ch == $lt) {
      // Maybe a `<...>`-enclosed link destination.
      destinationIdx = i + 1;
      enclosedDestinationLoop:
      while (true) {
        i++;
        ch = parser.charAt(i);
        switch (ch) {
          case $backslash:
            i++;
            break;
          case $gt:
            destination = parser.source.substring(destinationIdx, i);
            i++;
            break enclosedDestinationLoop;
          case $space:
          case $lf:
          case $cr:
          case $ff:
            destination = parser.source.substring(destinationIdx - 1, i);
            i = _parseTitle(i);
            if (i == null) {
              // This looked like an inline link, until we found this $space
              // followed by mystery characters; no longer a link.
              return false;
            }
            break;
          case $lparen:
            parenCount++;
            break;
          case $rparen:
            parenCount--;
            if (parenCount == 0) {
              // End of link.
              destination ??= parser.source.substring(destinationIdx - 1, i);
              break enclosedDestinationLoop;
            } else {
              // Keep going. The parens must be balanced.
            }
        }
      }
    } else {
      destinationIdx = i;
      // The first character was not `<`, so let's back up one and start
      // walking.
      i--;
      destinationLoop:
      while (true) {
        i++;
        if (i == parser.source.length) {
          // EOF. Not a link.
          return false;
        }
        ch = parser.charAt(i);
        switch (ch) {
          case $backslash:
            // We do not care about the next character.
            i++;
            break;
          case $space:
          case $lf:
          case $cr:
          case $ff:
            destination = parser.source.substring(destinationIdx, i);
            i = _parseTitle(i);
            if (i == null) {
              // This looked like an inline link, until we found this $space
              // followed by mystery characters; no longer a link.
              return false;
            }
              break;
          case $lparen:
            parenCount++;
            break;
          case $rparen:
            parenCount--;
            if (parenCount == 0) {
              // End of link.
              destination ??= parser.source.substring(destinationIdx, i);
              break destinationLoop;
            } else {
              // Keep going. The parens must be balanced.
            }
        }
      }
    }
    syntax._addNode(parser, state,
        destination: destination, title: title, endPos: i);
    return true;
  }

  // Parse a reference link at the current position. Specifically, [parser.pos]
  // is expected to be pointing at the opening `(`.
  bool parseReferenceLink() {
    // Walk past the `[` to the next character.
    var i = parser.pos + 2;
    if (i >= parser.source.length) {
      return false;
    }
    var text = parser.source.substring(state.endPos, parser.pos);
    var ch = parser.charAt(i);
    if (ch == $rbracket) {
      // Collapsed reference link.
      var label = text.toLowerCase();
      return syntax._addNode(parser, state, label: label, endPos: i);
    }

    var labelIdx = i;
    while (true) {
      i++;
      if (i >= parser.source.length) {
        return false;
      }
      ch = parser.charAt(i);
      if (ch == $backslash) {
        // We don't care about the next character.
        i++;
      } else if (ch == $rbracket) {
        break;
      }
      // TODO: only check 999 characters, for performance reasons?
    }

    var label = parser.source.substring(labelIdx, i).toLowerCase();
    return syntax._addNode(parser, state, label: label, endPos: i);
  }

  // Parse a link title at [parser] position [i]. [i] must be the position at
  // the first space after the link destination (which triggered the idea
  // that we might have a title).
  int _parseTitle(int i) {
    int ch;
    int delimiter;

    // Walk over leading space, looking for a delimiter.
    while (true) {
      i++;
      if (i == parser.source.length) {
        // EOF. Not a link.
        return null;
      }
      ch = parser.charAt(i);
      switch (ch) {
        case $space:
        case $lf:
        case $cr:
        case $ff:
          // Just padding. Move along.
          continue;
        case $apostrophe:
        case $quote:
        case $lparen:
          delimiter = ch;
          break;
        default:
          // Not a title!
          return null;
      }
      break;
    }
    var titleIdx = i + 1;

    var closeDelimiter = <int, int>{
      $apostrophe: $apostrophe,
      $quote: $quote,
      $lparen: $rparen,
    }[delimiter];

    // Now we look for an un-escaped close delimiter.
    closingLoop:
    while (true) {
      i++;
      if (i >= parser.source.length) {
        // EOF. Not a link.
        return null;
      }
      ch = parser.charAt(i);
      if (ch == $backslash) {
        // Ignore the next character.
        i++;
        continue;
      }
      if (ch == closeDelimiter) {
        title = parser.source.substring(titleIdx, i);
        break;
      }
    }

    // Parse optional whitespace before the required `)`.
    trailingWhitespaceLoop:
    while (true) {
      i++;
      if (i == parser.source.length) {
        // EOF. Not a link.
        return null;
      }
      ch = parser.charAt(i);
      switch (ch) {
        case $space:
        case $lf:
        case $cr:
        case $ff:
          // Just padding. Move along.
          break;
        case $rparen:
          // Back up to before the `)`.
          i--;
          return i;
        default:
          // Not a title!
          return null;
      }
    }
  }
}

/// Matches links like `[blah][label]` and `[blah](url)`.
class LinkSyntax extends TagSyntax {
  final Resolver linkResolver;

  LinkSyntax({this.linkResolver, String pattern: r'\['})
      : super(pattern, end: r'\]');

  bool onMatchEnd(InlineParser parser, Match match, TagState state) {
    if (!state.isActive) {
      return false;
    }
    var i = parser.pos;
    var linkWalker = new _LinkWalker(parser, state, this);
    // The current character is the `]` that closed the link text.
    i++;
    if (i == parser.source.length) {
      var text =
          parser.source.substring(state.endPos, parser.pos).toLowerCase();
      return _addNode(parser, state, label: text, endPos: i - 1);
    }
    var ch = parser.charAt(i);

    // Maybe an inline link.
    if (ch == $lparen) {
      if (linkWalker.parseInlineLink()) {
        // Huzzah, an inline link.
        return true;
      }

      // At this point, we've matched `[...](`, but that `(` did not pan out to
      // be an inline link. We must now check if `[...]` is simply a shortcut
      // reference link.
      var text =
          parser.source.substring(state.endPos, parser.pos).toLowerCase();
      return _addNode(parser, state, label: text, endPos: i - 1);
    }

    // A reference link.
    if (ch == $lbracket) {
      return linkWalker.parseReferenceLink();
    }

    // Oops, perhaps just a simple shortcut reference link (`[...]`).
    var text = parser.source.substring(state.endPos, parser.pos).toLowerCase();
    return _addNode(parser, state, label: text, endPos: i - 1);
  }

  // Add a link node to [parser]'s AST.
  //
  // If [label] is present, the potential link is treated as a reference link.
  // Otherwise, it is treated as an inline link.
  //
  // Returns whether the image was added successfully.
  bool _addNode(InlineParser parser, TagState state,
      {String destination, String title, String label, int endPos}) {
    Element element;
    if (label != null) {
      // Reference link
      var link = parser.document.refLinks[label];
      if (link == null) {
        // This link has no reference definition. But we allow users of the
        // library to specify a special resolver function ([linkResolver]) that
        // may choose to handle this. Otherwise, it's just treated as plain
        // text.
        if (linkResolver == null) {
          return false;
        }
        var textToResolve = parser.source.substring(state.endPos, parser.pos);

        // See if we have a resolver that will generate a link for us.
        var node = linkResolver(textToResolve);
        if (node == null) {
          return false;
        } else {
          parser.addNode(node);
          parser.start = parser.pos = endPos;
          return true;
        }
      }
      destination = link.url;
      title = link.title;
    }

    element = new Element('a', state.children);
    element.attributes['href'] = escapeAttribute(
        destination.replaceAll(r'\(', '(').replaceAll(r'\)', ')'));
    if (title != null && title.isNotEmpty) {
      element.attributes['title'] = escapeAttribute(title);
    }
    parser.addNode(element);
    parser.start = parser.pos = endPos;

    // Mark all of the `[` tag states as inactive.
    parser.deactivatePendingLinks();

    return true;
  }
}

/// Matches images like `![alternate text](url "optional title")` and
/// `![alternate text][label]`.
class ImageSyntax extends LinkSyntax {
  ImageSyntax({Resolver linkResolver})
      : super(linkResolver: linkResolver, pattern: r'!\[');

  // Add an image node to [parser]'s AST.
  //
  // If [label] is present, the potential image is treated as a reference image.
  // Otherwise, it is treated as an inline image.
  //
  // Returns whether the image was added successfully.
  bool _addNode(InlineParser parser, TagState state,
      {String destination, String title, String label, int endPos}) {
    Element element;
    if (label != null) {
      // Reference link
      var link = parser.document.refLinks[label];
      if (link == null) {
        // This link has no reference definition. But we allow users of the
        // library to specify a special resolver function ([linkResolver]) that
        // may choose to handle this. Otherwise, it's just treated as plain
        // text.
        if (linkResolver == null) {
          return false;
        }
        var textToResolve = parser.source.substring(state.endPos, parser.pos);

        // See if we have a resolver that will generate a link for us.
        var node = linkResolver(textToResolve);
        if (node == null) {
          return false;
        } else {
          parser.addNode(node);
          parser.start = parser.pos = endPos;
          return true;
        }
      }
      destination = link.url;
      title = link.title;
    }

    element = new Element.empty('img');
    element.attributes['src'] = escapeHtml(destination);
    element.attributes['alt'] = state?.textContent ?? '';
    if (title != null && title.isNotEmpty) {
      element.attributes['title'] = escapeAttribute(title);
    }
    parser.addNode(element);
    parser.start = parser.pos = endPos;
    return true;
  }
}

/// Matches backtick-enclosed inline code blocks.
class CodeSyntax extends InlineSyntax {
  // This pattern matches:
  //
  // * a string of backticks (not followed by any more), followed by
  // * a non-greedy string of anything, including newlines, ending with anything
  //   except a backtick, followed by
  // * a string of backticks the same length as the first, not followed by any
  //   more.
  //
  // This conforms to the delimiters of inline code, both in Markdown.pl, and
  // CommonMark.
  static final String _pattern = r'(`+(?!`))((?:.|\n)*?[^`])\1(?!`)';

  CodeSyntax() : super(_pattern);

  bool tryMatch(InlineParser parser) {
    if (parser.pos > 0 && parser.charAt(parser.pos - 1) == $backquote) {
      // Not really a match! We can't just sneak past one backtick to try the
      // next character. An example of this situation would be:
      //
      //     before ``` and `` after.
      //             ^--parser.pos
      return false;
    }

    var match = pattern.matchAsPrefix(parser.source, parser.pos);
    if (match == null) {
      return false;
    }
    parser.writeText();
    if (onMatch(parser, match)) parser.consume(match[0].length);
    return true;
  }

  bool onMatch(InlineParser parser, Match match) {
    parser.addNode(new Element.text('code', escapeHtml(match[2].trim())));
    return true;
  }
}

/// Matches GitHub Markdown emoji syntax like `:smile:`.
///
/// There is no formal specification of GitHub's support for this colon-based
/// emoji support, so this syntax is based on the results of Markdown-enabled
/// text fields at github.com.
class EmojiSyntax extends InlineSyntax {
  // Emoji "aliases" are mostly limited to lower-case letters, numbers, and
  // underscores, but GitHub also supports `:+1:` and `:-1:`.
  EmojiSyntax() : super(':([a-z0-9_+-]+):');

  bool onMatch(InlineParser parser, Match match) {
    var alias = match[1];
    var emoji = emojis[alias];
    if (emoji == null) {
      parser.advanceBy(1);
      return false;
    }
    parser.addNode(new Text(emoji));

    return true;
  }
}

/// Keeps track of a currently open tag while it is being parsed.
///
/// The parser maintains a stack of these so it can handle nested tags.
class TagState {
  /// The point in the original source where this tag started.
  final int startPos;

  /// The point in the original source where open tag ended.
  final int endPos;

  /// The syntax that created this node.
  final TagSyntax syntax;

  /// The children of this node. Will be `null` for text nodes.
  final List<Node> children;

  final _DelimiterRun openingDelimiterRun;

  bool isActive = true;

  TagState(this.startPos, this.endPos, this.syntax, this.openingDelimiterRun)
      : children = <Node>[];

  /// Attempts to close this tag by matching the current text against its end
  /// pattern.
  bool tryMatch(InlineParser parser) {
    var endMatch = syntax.endPattern.matchAsPrefix(parser.source, parser.pos);
    if (endMatch == null) {
      return false;
    }

    if (!syntax.requiresDelimiterRun) {
      // Close the tag.
      close(parser, endMatch);
      return true;
    }

    // TODO: Move this logic into TagSyntax.
    var runLength = endMatch.group(0).length;
    var openingRunLength = endPos - startPos;
    var closingMatchStart = parser.pos;
    var closingMatchEnd = parser.pos + runLength - 1;
    var closingDelimiterRun =
        _DelimiterRun.tryParse(parser, closingMatchStart, closingMatchEnd);
    if (closingDelimiterRun != null && closingDelimiterRun.canClose) {
      // Emphasis rules #9 and #10:
      var oneRunOpensAndCloses =
          (openingDelimiterRun.canOpen && openingDelimiterRun.canClose) ||
              (closingDelimiterRun.canOpen && closingDelimiterRun.canClose);
      if (oneRunOpensAndCloses &&
          (openingRunLength + closingDelimiterRun.length) % 3 == 0) {
        return false;
      }
      // Close the tag.
      close(parser, endMatch);
      return true;
    } else {
      return false;
    }
  }

  /// Pops this tag off the stack, completes it, and adds it to the output.
  ///
  /// Will discard any unmatched tags that happen to be above it on the stack.
  /// If this is the last node in the stack, returns its children.
  List<Node> close(InlineParser parser, Match endMatch) {
    // If there are unclosed tags on top of this one when it's closed, that
    // means they are mismatched. Mismatched tags are treated as plain text in
    // markdown. So for each tag above this one, we write its start tag as text
    // and then adds its children to this one's children.
    var index = parser._stack.indexOf(this);

    // Remove the unmatched children.
    var unmatchedTags = parser._stack.sublist(index + 1);
    parser._stack.removeRange(index + 1, parser._stack.length);

    // Flatten them out onto this tag.
    for (var unmatched in unmatchedTags) {
      // Write the start tag as text.
      parser.writeTextRange(unmatched.startPos, unmatched.endPos);

      // Bequeath its children unto this tag.
      children.addAll(unmatched.children);
    }

    // Pop this off the stack.
    parser.writeText();
    parser._stack.removeLast();

    // If the stack is empty now, this is the special "results" node.
    if (parser._stack.length == 0) return children;

    // We are still parsing, so add this to its parent's children.
    if (syntax.onMatchEnd(parser, endMatch, this)) {
      parser.consume(endMatch[0].length);
    } else {
      // Didn't close correctly so revert to text.
      parser.start = startPos;
      parser.pos = parser.start;
      parser.advanceBy(endMatch[0].length);
    }

    return null;
  }

  String get textContent =>
      children.map((Node child) => child.textContent).join('');
}<|MERGE_RESOLUTION|>--- conflicted
+++ resolved
@@ -452,7 +452,6 @@
   }
 }
 
-<<<<<<< HEAD
 // Link destinations and labels are tricky to parse; the parsing can benefit
 // from keeping some state in an object. This class helps to "parse" a link
 // (after the link text's closing `]` has been parsed). It is called a 'walker'
@@ -497,49 +496,6 @@
       }
       break;
     }
-=======
-/// Matches strikethrough syntax according to the GFM spec.
-class StrikethroughSyntax extends TagSyntax {
-  StrikethroughSyntax() : super('~+', requiresDelimiterRun: true);
-
-  @override
-  bool onMatchEnd(InlineParser parser, Match match, TagState state) {
-    var runLength = match.group(0).length;
-    var matchStart = parser.pos;
-    var matchEnd = parser.pos + runLength - 1;
-    var delimiterRun = _DelimiterRun.tryParse(parser, matchStart, matchEnd);
-    if (!delimiterRun.isRightFlanking) {
-      return false;
-    }
-
-    parser.addNode(new Element('del', state.children));
-    return true;
-  }
-}
-
-/// Matches inline links like `[blah][id]` and `[blah](url)`.
-class LinkSyntax extends TagSyntax {
-  final Resolver linkResolver;
-
-  /// The regex for the end of a link.
-  ///
-  /// This handles both reference-style and inline-style links as well as
-  /// optional titles for inline links. To make that a bit more palatable, this
-  /// breaks it into pieces.
-  static String get _linkPattern {
-    var refLink = r'\[([^\]]*)\]'; // `[id]` reflink id.
-    var title = r'(?:\s*"([^"]+?)"\s*|)'; // Optional title in quotes.
-    var inlineLink = '\\((\\S*?)$title\\)'; // `(url "title")` link.
-    return '\](?:($refLink|$inlineLink)|)';
-
-    // The groups matched by this are:
-    // 1: Will be non-empty if it's either a ref or inline link. Will be empty
-    //    if it's just a bare pair of square brackets with nothing after them.
-    // 2: Contains the id inside [] for a reference-style link.
-    // 3: Contains the URL for an inline link.
-    // 4: Contains the title, if present, for an inline link.
-  }
->>>>>>> f5eb456e
 
     // According to
     // [CommonMark](http://spec.commonmark.org/0.28/#link-destination):
@@ -768,6 +724,25 @@
   }
 }
 
+/// Matches strikethrough syntax according to the GFM spec.
+class StrikethroughSyntax extends TagSyntax {
+  StrikethroughSyntax() : super('~+', requiresDelimiterRun: true);
+
+  @override
+  bool onMatchEnd(InlineParser parser, Match match, TagState state) {
+    var runLength = match.group(0).length;
+    var matchStart = parser.pos;
+    var matchEnd = parser.pos + runLength - 1;
+    var delimiterRun = _DelimiterRun.tryParse(parser, matchStart, matchEnd);
+    if (!delimiterRun.isRightFlanking) {
+      return false;
+    }
+
+    parser.addNode(new Element('del', state.children));
+    return true;
+  }
+}
+
 /// Matches links like `[blah][label]` and `[blah](url)`.
 class LinkSyntax extends TagSyntax {
   final Resolver linkResolver;
