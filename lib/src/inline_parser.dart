--- conflicted
+++ resolved
@@ -997,13 +997,8 @@
 
   CodeSyntax() : super(_pattern);
 
-<<<<<<< HEAD
-  bool tryMatch(InlineParser parser) {
+  bool tryMatch(InlineParser parser, [int startMatchPos]) {
     if (parser.pos > 0 && parser.charAt(parser.pos - 1) == $backquote) {
-=======
-  bool tryMatch(InlineParser parser, [int startMatchPos]) {
-    if (parser.pos > 0 && parser.source[parser.pos - 1] == '`') {
->>>>>>> c0c43610
       // Not really a match! We can't just sneak past one backtick to try the
       // next character. An example of this situation would be:
       //
