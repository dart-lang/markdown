--- conflicted
+++ resolved
@@ -1,10 +1,5 @@
-<<<<<<< HEAD
 name: markd
-version: 7.1.2
-=======
-name: markdown
-version: 7.2.0-wip
->>>>>>> 7fdfa557
+version: 7.2.0
 
 description: >-
   A fork of dart-lang's markdown
