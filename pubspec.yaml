<<<<<<< HEAD
name: markd
version: 7.2.0+1
=======
name: markdown
version: 7.2.1
>>>>>>> a8288ca3

description: >-
  A fork of dart-lang's markdown
repository: https://github.com/tomyeh/markd
topics:
 - markdown

executables:
  markdown:

environment:
  sdk: ^3.1.0

dependencies:
  args: ^2.0.0
  meta: ^1.3.0

dev_dependencies:
  build_runner: ^2.0.5
  build_version: ^2.0.3
  build_web_compilers: ^4.0.0
  collection: ^1.15.0
  dart_flutter_team_lints: ^2.0.0
  html: ^0.15.0
  http: ^1.0.0
  io: ^1.0.0
  js: ^0.7.0
  path: ^1.8.0
  pool: ^1.5.1
  tar: ^1.0.3
  test: ^1.16.0
  yaml: ^3.0.0<|MERGE_RESOLUTION|>--- conflicted
+++ resolved
@@ -1,10 +1,5 @@
-<<<<<<< HEAD
 name: markd
-version: 7.2.0+1
-=======
-name: markdown
 version: 7.2.1
->>>>>>> a8288ca3
 
 description: >-
   A fork of dart-lang's markdown
