--- conflicted
+++ resolved
@@ -28,8 +28,4 @@
   11 of   11 – 100.0%  Tabs
    3 of    3 – 100.0%  Textual content
   19 of   19 – 100.0%  Thematic breaks
-<<<<<<< HEAD
- 582 of  647 –  90.0%  TOTAL
-=======
- 566 of  647 –  87.5%  TOTAL
->>>>>>> f5eb456e
+ 584 of  647 –  90.3%  TOTAL