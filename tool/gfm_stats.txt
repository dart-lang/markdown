--- conflicted
+++ resolved
@@ -28,10 +28,5 @@
   11 of   11 – 100.0%  Tabs
    3 of    3 – 100.0%  Textual content
   19 of   19 – 100.0%  Thematic breaks
-<<<<<<< HEAD
- 670 of  671 –  99.9%  TOTAL
- 652 of  670 –  97.3%  TOTAL Strict
-=======
- 662 of  670 –  98.8%  TOTAL
- 641 of  662 –  96.8%  TOTAL Strict
->>>>>>> e8f84dc2
+ 669 of  670 –  99.9%  TOTAL
+ 649 of  669 –  97.0%  TOTAL Strict